--- conflicted
+++ resolved
@@ -66,12 +66,8 @@
 	Ratelimit          int      `yaml:"ratelimit"`
 	RatelimitWhitelist []string `yaml:"ratelimit_whitelist"`
 	RefuseAny          bool     `yaml:"refuse_any"`
-<<<<<<< HEAD
-	BootstrapDNS       string   `yaml:"bootstrap_dns"`
+	BootstrapDNS       []string `yaml:"bootstrap_dns"`
 	AllServers         bool     `yaml:"all_servers"`
-=======
-	BootstrapDNS       []string `yaml:"bootstrap_dns"`
->>>>>>> bc325de1
 
 	dnsfilter.Config `yaml:",inline"`
 }
